--- conflicted
+++ resolved
@@ -2,11 +2,7 @@
 (import 'apps/whiteboard/app.inc)
 
 ;read args from parent (shared dlist tuple)
-<<<<<<< HEAD
-(defq dlist (mail-read (task-mailbox)) flatten (elem-get +dlist_flatten+ dlist))
-=======
-(defq dlist (mail-read (task-mailbox)) flatten (elem +dlist_flatten+ dlist))
->>>>>>> 7dfef854
+
 
 (defun-bind fpoly (canvas col mode _)
 	;draw a polygon on a canvas
@@ -15,31 +11,15 @@
 
 (defun-bind redraw (dlist)
 	;redraw layer/s
-<<<<<<< HEAD
-	(when (/= 0 (logand (elem-get +dlist_mask+ dlist) 1))
-		(defq canvas (elem-get +dlist_commited_canvas+ dlist))
+
 		(canvas-fill canvas 0)
-		(each (lambda ((col poly)) (fpoly canvas col 1 poly)) (elem-get +dlist_commited_polygons+ dlist))
+
 		(canvas-swap canvas))
-	(when (/= 0 (logand (elem-get +dlist_mask+ dlist) 2))
-		(defq canvas (elem-get +dlist_overlay_canvas+ dlist))
+
 		(canvas-fill canvas 0)
 		(each (lambda (p)
 			(bind '(col poly) (flatten p))
-			(fpoly canvas col 1 poly)) (elem-get +dlist_overlay_paths+ dlist))
-=======
-	(when (/= 0 (logand (elem +dlist_mask+ dlist) 1))
-		(defq canvas (elem +dlist_commited_canvas+ dlist))
-		(canvas-fill canvas 0)
-		(each (lambda ((col poly)) (fpoly canvas col 1 poly)) (elem +dlist_commited_polygons+ dlist))
-		(canvas-swap canvas))
-	(when (/= 0 (logand (elem +dlist_mask+ dlist) 2))
-		(defq canvas (elem +dlist_overlay_canvas+ dlist))
-		(canvas-fill canvas 0)
-		(each (lambda (p)
-			(bind '(col poly) (flatten p))
-			(fpoly canvas col 1 poly)) (elem +dlist_overlay_paths+ dlist))
->>>>>>> 7dfef854
+
 		(canvas-swap canvas))
 	(elem-set +dlist_mask+ dlist 0))
 
@@ -47,8 +27,3 @@
 	;until quit
 	(until (mail-poll (array (task-mailbox)))
 		(redraw dlist)
-<<<<<<< HEAD
-		(task-sleep (elem-get +dlist_rate+ dlist))))
-=======
-		(task-sleep (elem +dlist_rate+ dlist))))
->>>>>>> 7dfef854
