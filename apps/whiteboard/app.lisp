--- conflicted
+++ resolved
@@ -107,13 +107,7 @@
 
 (defun-bind redraw (mask)
 	;redraw layer/s
-	(elem-set +dlist_commited_polygons+ dlist (cat commited_polygons))
-	(elem-set +dlist_overlay_paths+ dlist (cat overlay_paths))
-<<<<<<< HEAD
-	(elem-set +dlist_mask dlist+ (logior (elem-get +dlist_mask+ dlist) mask)))
-=======
-	(elem-set +dlist_mask+ dlist (logior (elem +dlist_mask+ dlist) mask)))
->>>>>>> 7dfef854
+
 
 (defun-bind main ()
 	;ui tree initial setup
@@ -217,11 +211,7 @@
 									(cond
 										((= stroke_mode +event_pen+)
 											;pen mode, so extend last stroke ?
-<<<<<<< HEAD
-											(defq stroke (elem-get +path_path+ (elem -2 overlay_paths))
-=======
-											(defq stroke (elem +path_path+ (elem -2 overlay_paths))
->>>>>>> 7dfef854
+
 												mid_vec (vec-sub new_point last_point))
 											(when (>= (vec-length-squared mid_vec) (* stroke_radius stroke_radius))
 												(defq mid_point (vec-add last_point (vec-scale mid_vec 0.5)))
@@ -246,11 +236,7 @@
 								(:d	;was down last time, so last point and commit stroke
 									(snapshot)
 									(setq last_state :u)
-<<<<<<< HEAD
-									(defq stroke (elem-get +path_path+ (elem -2 overlay_paths)))
-=======
-									(defq stroke (elem +path_path+ (elem -2 overlay_paths)))
->>>>>>> 7dfef854
+
 									(push stroke (elem 0 new_point) (elem 1 new_point))
 									(path-filter 0.5 stroke stroke)
 									(each commit overlay_paths)
