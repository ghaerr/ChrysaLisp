--- conflicted
+++ resolved
@@ -1,31 +1,8 @@
 (import 'lib/date/timezones.inc)
 
-<<<<<<< HEAD
-;To use this libary, you must first declare a local_timezone using timezone-init. You will need a 
-;location, not a 3 letter code, as they aren't necessarily what you'd expect "CST" is not
-;Central Standard Time. 
 
-;You can use timezone-lookup to find a location near you. 
-;Locations with spaces in the name may contain an underscore (eg New_York).
 
-;Currently defined only for time since unix epoch Jan 1, 1970
-(structure '+time 0
-	(byte 'second+ 'minute+ 'hour+ 'date+ 'month+ 'year+ 'week+ 'dls+ 'tz+))
 
-(structure '+tz 0
-	(byte 'abbreviation+ 'offset+ 'dls+ 'title+ `locations+))
-
-(defq unix_epoch '(0 0 0 1 0 1970 0) dls_flag nil week_abbr (list "Sun" "Mon" "Tue" "Wed" "Thu" "Fri" "Sat")
-=======
-;Currently defined only for time since unix epoch Jan 1, 1970
-(structure '+time 0
-	(byte 'second+ 'minute+ 'hour+ 'date+ 'month+ 'year+ 'week+ 'dls+ 'tz+))
-
-;NOTE: variables tz_abbr and offset must be defined to encode or read encoded dates.
-;offset shoul
-(defq unix_epoch '(0 0 0 1 0 1970 0)  days_per_year 365 days_per_leap_year 366 offset 0
-	week_abbr (list "Sun" "Mon" "Tue" "Wed" "Thu" "Fri" "Sat")
->>>>>>> 7dfef854
 	month_abbr (list "Jan" "Feb" "Mar" "Apr" "May" "Jun" "Jul" "Aug" "Sep" "Oct" "Nov" "Dec"))
 
 ;for decoding date string integers
@@ -41,60 +18,6 @@
 		(if isneg (setq final (- 0 final)))
 		final))
 
-<<<<<<< HEAD
-;returns the first list as out by finding v at elem n of a list within in.
-(defun-bind get-by-val (n v in)
-	(let ((out nil))
-		(cond 
-			((lst? (defq element (elem n (elem 0 in))))
-				(each (lambda (e) (if (elem-find v (elem +tz_locations+ e)) (setq out e))) in))
-			((num? element) (each (lambda (e) (if (=  (elem n e) v) (setq out e))) in))
-			(t (each (lambda (e) (if (eql (elem n e) v) (setq out e))) in)))
-		out))
-
-;returns first occurrence index or nil if not found
-(defmacro-bind elem-find (v in)
-	`(let ((out nil))
-		(each (lambda (e_) (if (eql e_ ,v) (unless out (setq out _)))) ,in)
-			out))
-
-;timezone-lookup will attempt return tz list
-(defmacro-bind timezone-lookup (p v)
-	`(if (not ,p)
-			(get-by-val +tz_abbreviation+ ,v timezones)
-			(cond
-				((eql ,p :abbreviation) (get-by-val +tz_abbreviation+ ,v timezones))
-				((eql ,p :offset) (get-by-val +tz_offset+ ,v timezones))
-				((eql ,p :title) (get-by-val +tz_title+ ,v timezones))
-				((eql ,p :location) (get-by-val +tz_locations+ ,v timezones))
-				(t nil))))
-
-;find tz element from tz
-(defmacro-bind timezone-get (tz p)
-	`(cond
-		((eql ,p :abbreviation) (elem +tz_abbreviation+ ,tz))
-		((eql ,p :offset) (elem +tz_offset+ ,tz))
-		((eql ,p :title) (elem +tz_title+ ,tz))
-		((eql ,p :locations) (elem +tz_locations+ ,tz))
-		(t nil)))
-
-;timezone-init creates
-(defmacro-bind timezone-init (tz_loc)
-	`(let ((ltz (list)))
-		(setq ltz (timezone-lookup :location ,tz_loc))
-		(elem-set +tz_locations+ ltz ,tz_loc)
-		(def (penv (env)) 'local_timezone ltz)))
-
-;sets the timezone to a given timezone list. tzr must be a valid +tz structure
-(defmacro-bind timezone-set (tz)
-	`(setq offset (elem +tz_offset+ ,tz)))
-=======
-;timezone-lookup will attempt to lookup tz and find offset
-(defmacro-bind timezone-lookup (tz)
-	`(let ((offset 0))
-			(each (lambda (_) (if (eql ,tz (elem 0 _)) (setq offset (elem 1 _)))) timezones)
-			offset))
->>>>>>> 7dfef854
 
 ;ensure that leapyears are not divisible by 100 unless also divisible by 400.
 (defmacro-bind leapyear? (y)
@@ -156,16 +79,7 @@
 		(eql (and (not (= _ 5)) (or (> a_ (elem _ maxarg)) (< a_ (elem _ minarg)))) t)) td))
 
 ;takes a time value in seconds or uses default (time)
-<<<<<<< HEAD
-(defun-bind date (&optional secs)
-	(defq seconds (/ (time) 1000000))
-	(if secs (setq seconds secs))
-	(defq seconds (/ (time) 1000000) minutes (+ (* 60 (elem +tz_offset+ local_timezone)) (/ seconds 60))
-=======
-(defun-bind date (&optional ts)
-	(when (not ts) (defq ts (/ (time) 1000000)))
-	(defq seconds ts minutes (+ offset (/ seconds 60))
->>>>>>> 7dfef854
+
 		hours (/ minutes 60) days (/ hours 24) weeks (/ days 7))
 	(bind '(monthday month year) (get-date days))
 	(list (% seconds 60) (% minutes 60) (% hours 24) monthday month year (get-weekday days)))
@@ -175,11 +89,7 @@
 	(when (check-date td)
 		(cat (day-of-the-week wk) " " (month-of-the-year mo) " " 
 			(str dy) " " (pad h 2 "0") ":" (pad m 2 "0") ":" (pad s 2 "0") " " 
-<<<<<<< HEAD
-			(elem +tz_abbreviation+ local_timezone) " " (str yr))))
-=======
-			tz_abbr " " (str yr))))
->>>>>>> 7dfef854
+
 
 (defun-bind decode-date (dts)
 	(defq space_split (split dts " ") rdt (list) index 0)
@@ -188,5 +98,3 @@
 	(setq index 0)
 	(each (lambda (m_) (if (eql m_ mo) (setq mo _)) (setq index (inc index))) month_abbr)
 	(defq smh (reverse (split hms ":")))
-	(each (lambda (_) (push rdt (s2i _))) (reverse (split hms ":"))) 
-	(push rdt (s2i dy) mo (s2i yr) wd))