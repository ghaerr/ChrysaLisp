--- conflicted
+++ resolved
@@ -52,13 +52,8 @@
       (defq res (mail-enquire +logging_srvc_name+))
       (setq log_srvc_mbox_id
         (if (nempty? res)
-<<<<<<< HEAD
             (to-net-id (second (split (first res) ",")))
             (open-child "apps/logger/app.lisp" kn_call_child))))
-=======
-            (net-id-str (str-to-num (second (split (first res) ","))))
-            (open-child "apps/logger/app.lisp" kn_call_open))))
->>>>>>> 725edfca
     (t log_srvc_mbox_id)))
 
 
